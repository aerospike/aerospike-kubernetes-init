--- conflicted
+++ resolved
@@ -73,11 +73,7 @@
 docker-buildx-build: ## Build docker image for the init container for cross-platform support
 	- docker buildx create --name project-v3-builder
 	docker buildx use project-v3-builder
-<<<<<<< HEAD
-	docker buildx build --load --no-cache --tag ${IMG} --build-arg VERSION=$(VERSION) .
-=======
-	docker buildx build --no-cache --provenance=false --platform=$(PLATFORMS) --tag ${IMG} --build-arg VERSION=$(VERSION) .
->>>>>>> 11d56b5d
+	docker buildx build --load --no-cache --provenance=false --tag ${IMG} --build-arg VERSION=$(VERSION) .
 	- docker buildx rm project-v3-builder
 
 .PHONY: docker-buildx-build-push
